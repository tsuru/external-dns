/*
Copyright 2017 The Kubernetes Authors.

Licensed under the Apache License, Version 2.0 (the "License");
you may not use this file except in compliance with the License.
You may obtain a copy of the License at

    http://www.apache.org/licenses/LICENSE-2.0

Unless required by applicable law or agreed to in writing, software
distributed under the License is distributed on an "AS IS" BASIS,
WITHOUT WARRANTIES OR CONDITIONS OF ANY KIND, either express or implied.
See the License for the specific language governing permissions and
limitations under the License.
*/

package source

import (
	"net"
	"testing"

	"k8s.io/api/core/v1"
	metav1 "k8s.io/apimachinery/pkg/apis/meta/v1"
	"k8s.io/client-go/kubernetes/fake"

	"github.com/kubernetes-incubator/external-dns/endpoint"

	"github.com/stretchr/testify/assert"
	"github.com/stretchr/testify/require"
	"github.com/stretchr/testify/suite"
)

type ServiceSuite struct {
	suite.Suite
	sc             Source
	fooWithTargets *v1.Service
}

func (suite *ServiceSuite) SetupTest() {
	fakeClient := fake.NewSimpleClientset()
	var err error

	suite.sc, err = NewServiceSource(
		fakeClient,
		"",
		"",
		"{{.Name}}",
		false,
		"",
		false,
		false,
		[]string{},
		false,
	)
	suite.fooWithTargets = &v1.Service{
		Spec: v1.ServiceSpec{
			Type: v1.ServiceTypeLoadBalancer,
		},
		ObjectMeta: metav1.ObjectMeta{
			Namespace:   "default",
			Name:        "foo-with-targets",
			Annotations: map[string]string{},
		},
		Status: v1.ServiceStatus{
			LoadBalancer: v1.LoadBalancerStatus{
				Ingress: []v1.LoadBalancerIngress{
					{IP: "8.8.8.8"},
					{Hostname: "foo"},
				},
			},
		},
	}

	suite.NoError(err, "should initialize service source")

	_, err = fakeClient.CoreV1().Services(suite.fooWithTargets.Namespace).Create(suite.fooWithTargets)
	suite.NoError(err, "should successfully create service")

}

func (suite *ServiceSuite) TestResourceLabelIsSet() {
	endpoints, _ := suite.sc.Endpoints()
	for _, ep := range endpoints {
		suite.Equal("service/default/foo-with-targets", ep.Labels[endpoint.ResourceLabelKey], "should set correct resource label")
	}
}

func TestServiceSource(t *testing.T) {
	suite.Run(t, new(ServiceSuite))
	t.Run("Interface", testServiceSourceImplementsSource)
	t.Run("NewServiceSource", testServiceSourceNewServiceSource)
	t.Run("Endpoints", testServiceSourceEndpoints)
}

// testServiceSourceImplementsSource tests that serviceSource is a valid Source.
func testServiceSourceImplementsSource(t *testing.T) {
	assert.Implements(t, (*Source)(nil), new(serviceSource))
}

// testServiceSourceNewServiceSource tests that NewServiceSource doesn't return an error.
func testServiceSourceNewServiceSource(t *testing.T) {
	for _, ti := range []struct {
		title              string
		annotationFilter   string
		fqdnTemplate       string
		serviceTypesFilter []string
		expectError        bool
	}{
		{
			title:        "invalid template",
			expectError:  true,
			fqdnTemplate: "{{.Name",
		},
		{
			title:       "valid empty template",
			expectError: false,
		},
		{
			title:        "valid template",
			expectError:  false,
			fqdnTemplate: "{{.Name}}-{{.Namespace}}.ext-dns.test.com",
		},
		{
			title:            "non-empty annotation filter label",
			expectError:      false,
			annotationFilter: "kubernetes.io/ingress.class=nginx",
		},
		{
			title:              "non-empty service types filter",
			expectError:        false,
			serviceTypesFilter: []string{string(v1.ServiceTypeClusterIP)},
		},
	} {
		t.Run(ti.title, func(t *testing.T) {
			_, err := NewServiceSource(
				fake.NewSimpleClientset(),
				"",
				ti.annotationFilter,
				ti.fqdnTemplate,
				false,
				"",
				false,
				false,
				ti.serviceTypesFilter,
				false,
			)

			if ti.expectError {
				assert.Error(t, err)
			} else {
				assert.NoError(t, err)
			}
		})
	}
}

// testServiceSourceEndpoints tests that various services generate the correct endpoints.
func testServiceSourceEndpoints(t *testing.T) {
	for _, tc := range []struct {
		title                    string
		targetNamespace          string
		annotationFilter         string
		svcNamespace             string
		svcName                  string
		svcType                  v1.ServiceType
		compatibility            string
		fqdnTemplate             string
		combineFQDNAndAnnotation bool
		ignoreHostnameAnnotation bool
		labels                   map[string]string
		annotations              map[string]string
		clusterIP                string
		lbs                      []string
		serviceTypesFilter       []string
		expected                 []*endpoint.Endpoint
		expectError              bool
	}{
		{
			"no annotated services return no endpoints",
			"",
			"",
			"testing",
			"foo",
			v1.ServiceTypeLoadBalancer,
			"",
			"",
			false,
			false,
			map[string]string{},
			map[string]string{},
			"",
			[]string{"1.2.3.4"},
			[]string{},
			[]*endpoint.Endpoint{},
			false,
		},
		{
			"no annotated services return no endpoints when ignoreing annotations",
			"",
			"",
			"testing",
			"foo",
			v1.ServiceTypeLoadBalancer,
			"",
			"",
			false,
			true,
			map[string]string{},
			map[string]string{},
			"",
			[]string{"1.2.3.4"},
			[]string{},
			[]*endpoint.Endpoint{},
			false,
		},
		{
			"annotated services return an endpoint with target IP",
			"",
			"",
			"testing",
			"foo",
			v1.ServiceTypeLoadBalancer,
			"",
			"",
			false,
			false,
			map[string]string{},
			map[string]string{
				hostnameAnnotationKey: "foo.example.org.",
			},
			"",
			[]string{"1.2.3.4"},
			[]string{},
			[]*endpoint.Endpoint{
				{DNSName: "foo.example.org", Targets: endpoint.Targets{"1.2.3.4"}},
			},
			false,
		},
		{
			"hostname annotation on services is ignored",
			"",
			"",
			"testing",
			"foo",
			v1.ServiceTypeLoadBalancer,
			"",
			"",
			false,
			true,
			map[string]string{},
			map[string]string{
				hostnameAnnotationKey: "foo.example.org.",
			},
			"",
			[]string{"1.2.3.4"},
			[]string{},
			[]*endpoint.Endpoint{},
			false,
		},
		{
			"annotated ClusterIp aren't processed without explicit authorization",
			"",
			"",
			"testing",
			"foo",
			v1.ServiceTypeClusterIP,
			"",
			"",
			false,
			false,
			map[string]string{},
			map[string]string{
				hostnameAnnotationKey: "foo.example.org.",
			},
			"1.2.3.4",
			[]string{},
			[]string{},
			[]*endpoint.Endpoint{},
			false,
		},
		{
			"FQDN template with multiple hostnames return an endpoint with target IP",
			"",
			"",
			"testing",
			"foo",
			v1.ServiceTypeLoadBalancer,
			"",
			"{{.Name}}.fqdn.org,{{.Name}}.fqdn.com",
			false,
			false,
			map[string]string{},
			map[string]string{},
			"",
			[]string{"1.2.3.4"},
			[]string{},
			[]*endpoint.Endpoint{
				{DNSName: "foo.fqdn.org", Targets: endpoint.Targets{"1.2.3.4"}},
				{DNSName: "foo.fqdn.com", Targets: endpoint.Targets{"1.2.3.4"}},
			},
			false,
		},
		{
			"FQDN template with multiple hostnames return an endpoint with target IP when ignoreing annotations",
			"",
			"",
			"testing",
			"foo",
			v1.ServiceTypeLoadBalancer,
			"",
			"{{.Name}}.fqdn.org,{{.Name}}.fqdn.com",
			false,
			true,
			map[string]string{},
			map[string]string{},
			"",
			[]string{"1.2.3.4"},
			[]string{},
			[]*endpoint.Endpoint{
				{DNSName: "foo.fqdn.org", Targets: endpoint.Targets{"1.2.3.4"}},
				{DNSName: "foo.fqdn.com", Targets: endpoint.Targets{"1.2.3.4"}},
			},
			false,
		},
		{
			"FQDN template and annotation both with multiple hostnames return an endpoint with target IP",
			"",
			"",
			"testing",
			"foo",
			v1.ServiceTypeLoadBalancer,
			"",
			"{{.Name}}.fqdn.org,{{.Name}}.fqdn.com",
			true,
			false,
			map[string]string{},
			map[string]string{
				hostnameAnnotationKey: "foo.example.org., bar.example.org.",
			},
			"",
			[]string{"1.2.3.4"},
			[]string{},
			[]*endpoint.Endpoint{
				{DNSName: "foo.example.org", Targets: endpoint.Targets{"1.2.3.4"}},
				{DNSName: "bar.example.org", Targets: endpoint.Targets{"1.2.3.4"}},
				{DNSName: "foo.fqdn.org", Targets: endpoint.Targets{"1.2.3.4"}},
				{DNSName: "foo.fqdn.com", Targets: endpoint.Targets{"1.2.3.4"}},
			},
			false,
		},
		{
			"FQDN template and annotation both with multiple hostnames while ignoring annotations will only return FQDN endpoints",
			"",
			"",
			"testing",
			"foo",
			v1.ServiceTypeLoadBalancer,
			"",
			"{{.Name}}.fqdn.org,{{.Name}}.fqdn.com",
			true,
			true,
			map[string]string{},
			map[string]string{
				hostnameAnnotationKey: "foo.example.org., bar.example.org.",
			},
			"",
			[]string{"1.2.3.4"},
			[]string{},
			[]*endpoint.Endpoint{
				{DNSName: "foo.fqdn.org", Targets: endpoint.Targets{"1.2.3.4"}},
				{DNSName: "foo.fqdn.com", Targets: endpoint.Targets{"1.2.3.4"}},
			},
			false,
		},
		{
			"annotated services with multiple hostnames return an endpoint with target IP",
			"",
			"",
			"testing",
			"foo",
			v1.ServiceTypeLoadBalancer,
			"",
			"",
			false,
			false,
			map[string]string{},
			map[string]string{
				hostnameAnnotationKey: "foo.example.org., bar.example.org.",
			},
			"",
			[]string{"1.2.3.4"},
			[]string{},
			[]*endpoint.Endpoint{
				{DNSName: "foo.example.org", Targets: endpoint.Targets{"1.2.3.4"}},
				{DNSName: "bar.example.org", Targets: endpoint.Targets{"1.2.3.4"}},
			},
			false,
		},
		{
			"annotated services with multiple hostnames and without trailing period return an endpoint with target IP",
			"",
			"",
			"testing",
			"foo",
			v1.ServiceTypeLoadBalancer,
			"",
			"",
			false,
			false,
			map[string]string{},
			map[string]string{
				hostnameAnnotationKey: "foo.example.org, bar.example.org",
			},
			"",
			[]string{"1.2.3.4"},
			[]string{},
			[]*endpoint.Endpoint{
				{DNSName: "foo.example.org", Targets: endpoint.Targets{"1.2.3.4"}},
				{DNSName: "bar.example.org", Targets: endpoint.Targets{"1.2.3.4"}},
			},
			false,
		},
		{
			"annotated services return an endpoint with target hostname",
			"",
			"",
			"testing",
			"foo",
			v1.ServiceTypeLoadBalancer,
			"",
			"",
			false,
			false,
			map[string]string{},
			map[string]string{
				hostnameAnnotationKey: "foo.example.org.",
			},
			"",
			[]string{"lb.example.com"}, // Kubernetes omits the trailing dot
			[]string{},
			[]*endpoint.Endpoint{
				{DNSName: "foo.example.org", Targets: endpoint.Targets{"lb.example.com"}},
			},
			false,
		},
		{
			"annotated services can omit trailing dot",
			"",
			"",
			"testing",
			"foo",
			v1.ServiceTypeLoadBalancer,
			"",
			"",
			false,
			false,
			map[string]string{},
			map[string]string{
				hostnameAnnotationKey: "foo.example.org", // Trailing dot is omitted
			},
			"",
			[]string{"1.2.3.4", "lb.example.com"}, // Kubernetes omits the trailing dot
			[]string{},
			[]*endpoint.Endpoint{
				{DNSName: "foo.example.org", Targets: endpoint.Targets{"1.2.3.4"}},
				{DNSName: "foo.example.org", Targets: endpoint.Targets{"lb.example.com"}},
			},
			false,
		},
		{
			"our controller type is dns-controller",
			"",
			"",
			"testing",
			"foo",
			v1.ServiceTypeLoadBalancer,
			"",
			"",
			false,
			false,
			map[string]string{},
			map[string]string{
				controllerAnnotationKey: controllerAnnotationValue,
				hostnameAnnotationKey:   "foo.example.org.",
			},
			"",
			[]string{"1.2.3.4"},
			[]string{},
			[]*endpoint.Endpoint{
				{DNSName: "foo.example.org", Targets: endpoint.Targets{"1.2.3.4"}},
			},
			false,
		},
		{
			"different controller types are ignored even (with template specified)",
			"",
			"",
			"testing",
			"foo",
			v1.ServiceTypeLoadBalancer,
			"",
			"{{.Name}}.ext-dns.test.com",
			false,
			false,
			map[string]string{},
			map[string]string{
				controllerAnnotationKey: "some-other-tool",
				hostnameAnnotationKey:   "foo.example.org.",
			},
			"",
			[]string{"1.2.3.4"},
			[]string{},
			[]*endpoint.Endpoint{},
			false,
		},
		{
			"services are found in target namespace",
			"testing",
			"",
			"testing",
			"foo",
			v1.ServiceTypeLoadBalancer,
			"",
			"",
			false,
			false,
			map[string]string{},
			map[string]string{
				hostnameAnnotationKey: "foo.example.org.",
			},
			"",
			[]string{"1.2.3.4"},
			[]string{},
			[]*endpoint.Endpoint{
				{DNSName: "foo.example.org", Targets: endpoint.Targets{"1.2.3.4"}},
			},
			false,
		},
		{
			"services that are not in target namespace are ignored",
			"testing",
			"",
			"other-testing",
			"foo",
			v1.ServiceTypeLoadBalancer,
			"",
			"",
			false,
			false,
			map[string]string{},
			map[string]string{
				hostnameAnnotationKey: "foo.example.org.",
			},
			"",
			[]string{"1.2.3.4"},
			[]string{},
			[]*endpoint.Endpoint{},
			false,
		},
		{
			"services are found in all namespaces",
			"",
			"",
			"other-testing",
			"foo",
			v1.ServiceTypeLoadBalancer,
			"",
			"",
			false,
			false,
			map[string]string{},
			map[string]string{
				hostnameAnnotationKey: "foo.example.org.",
			},
			"",
			[]string{"1.2.3.4"},
			[]string{},
			[]*endpoint.Endpoint{
				{DNSName: "foo.example.org", Targets: endpoint.Targets{"1.2.3.4"}},
			},
			false,
		},
		{
			"valid matching annotation filter expression",
			"",
			"service.beta.kubernetes.io/external-traffic in (Global, OnlyLocal)",
			"testing",
			"foo",
			v1.ServiceTypeLoadBalancer,
			"",
			"",
			false,
			false,
			map[string]string{},
			map[string]string{
				hostnameAnnotationKey:                         "foo.example.org.",
				"service.beta.kubernetes.io/external-traffic": "OnlyLocal",
			},
			"",
			[]string{"1.2.3.4"},
			[]string{},
			[]*endpoint.Endpoint{
				{DNSName: "foo.example.org", Targets: endpoint.Targets{"1.2.3.4"}},
			},
			false,
		},
		{
			"valid non-matching annotation filter expression",
			"",
			"service.beta.kubernetes.io/external-traffic in (Global, OnlyLocal)",
			"testing",
			"foo",
			v1.ServiceTypeLoadBalancer,
			"",
			"",
			false,
			false,
			map[string]string{},
			map[string]string{
				hostnameAnnotationKey:                         "foo.example.org.",
				"service.beta.kubernetes.io/external-traffic": "SomethingElse",
			},
			"",
			[]string{"1.2.3.4"},
			[]string{},
			[]*endpoint.Endpoint{},
			false,
		},
		{
			"invalid annotation filter expression",
			"",
			"service.beta.kubernetes.io/external-traffic in (Global OnlyLocal)",
			"testing",
			"foo",
			v1.ServiceTypeLoadBalancer,
			"",
			"",
			false,
			false,
			map[string]string{},
			map[string]string{
				hostnameAnnotationKey:                         "foo.example.org.",
				"service.beta.kubernetes.io/external-traffic": "OnlyLocal",
			},
			"",
			[]string{"1.2.3.4"},
			[]string{},
			[]*endpoint.Endpoint{},
			true,
		},
		{
			"valid matching annotation filter label",
			"",
			"service.beta.kubernetes.io/external-traffic=Global",
			"testing",
			"foo",
			v1.ServiceTypeLoadBalancer,
			"",
			"",
			false,
			false,
			map[string]string{},
			map[string]string{
				hostnameAnnotationKey:                         "foo.example.org.",
				"service.beta.kubernetes.io/external-traffic": "Global",
			},
			"",
			[]string{"1.2.3.4"},
			[]string{},
			[]*endpoint.Endpoint{
				{DNSName: "foo.example.org", Targets: endpoint.Targets{"1.2.3.4"}},
			},
			false,
		},
		{
			"valid non-matching annotation filter label",
			"",
			"service.beta.kubernetes.io/external-traffic=Global",
			"testing",
			"foo",
			v1.ServiceTypeLoadBalancer,
			"",
			"",
			false,
			false,
			map[string]string{},
			map[string]string{
				hostnameAnnotationKey:                         "foo.example.org.",
				"service.beta.kubernetes.io/external-traffic": "OnlyLocal",
			},
			"",
			[]string{"1.2.3.4"},
			[]string{},
			[]*endpoint.Endpoint{},
			false,
		},
		{
			"no external entrypoints return no endpoints",
			"",
			"",
			"testing",
			"foo",
			v1.ServiceTypeLoadBalancer,
			"",
			"",
			false,
			false,
			map[string]string{},
			map[string]string{
				hostnameAnnotationKey: "foo.example.org.",
			},
			"",
			[]string{},
			[]string{},
			[]*endpoint.Endpoint{},
			false,
		},
		{
			"multiple external entrypoints return a single endpoint with multiple targets",
			"",
			"",
			"testing",
			"foo",
			v1.ServiceTypeLoadBalancer,
			"",
			"",
			false,
			false,
			map[string]string{},
			map[string]string{
				hostnameAnnotationKey: "foo.example.org.",
			},
			"",
			[]string{"1.2.3.4", "8.8.8.8"},
			[]string{},
			[]*endpoint.Endpoint{
				{DNSName: "foo.example.org", Targets: endpoint.Targets{"1.2.3.4", "8.8.8.8"}},
			},
			false,
		},
		{
			"services annotated with legacy mate annotations are ignored in default mode",
			"",
			"",
			"testing",
			"foo",
			v1.ServiceTypeLoadBalancer,
			"",
			"",
			false,
			false,
			map[string]string{},
			map[string]string{
				"zalando.org/dnsname": "foo.example.org.",
			},
			"",
			[]string{"1.2.3.4"},
			[]string{},
			[]*endpoint.Endpoint{},
			false,
		},
		{
			"services annotated with legacy mate annotations return an endpoint in compatibility mode",
			"",
			"",
			"testing",
			"foo",
			v1.ServiceTypeLoadBalancer,
			"mate",
			"",
			false,
			false,
			map[string]string{},
			map[string]string{
				"zalando.org/dnsname": "foo.example.org.",
			},
			"",
			[]string{"1.2.3.4"},
			[]string{},
			[]*endpoint.Endpoint{
				{DNSName: "foo.example.org", Targets: endpoint.Targets{"1.2.3.4"}},
			},
			false,
		},
		{
			"services annotated with legacy molecule annotations return an endpoint in compatibility mode",
			"",
			"",
			"testing",
			"foo",
			v1.ServiceTypeLoadBalancer,
			"molecule",
			"",
			false,
			false,
			map[string]string{
				"dns": "route53",
			},
			map[string]string{
				"domainName": "foo.example.org., bar.example.org",
			},
			"",
			[]string{"1.2.3.4"},
			[]string{},
			[]*endpoint.Endpoint{
				{DNSName: "foo.example.org", Targets: endpoint.Targets{"1.2.3.4"}},
				{DNSName: "bar.example.org", Targets: endpoint.Targets{"1.2.3.4"}},
			},
			false,
		},
		{
			"not annotated services with set fqdnTemplate return an endpoint with target IP",
			"",
			"",
			"testing",
			"foo",
			v1.ServiceTypeLoadBalancer,
			"",
			"{{.Name}}.bar.example.com",
			false,
			false,
			map[string]string{},
			map[string]string{},
			"",
			[]string{"1.2.3.4", "elb.com"},
			[]string{},
			[]*endpoint.Endpoint{
				{DNSName: "foo.bar.example.com", Targets: endpoint.Targets{"1.2.3.4"}},
				{DNSName: "foo.bar.example.com", Targets: endpoint.Targets{"elb.com"}},
			},
			false,
		},
		{
			"annotated services with set fqdnTemplate annotation takes precedence",
			"",
			"",
			"testing",
			"foo",
			v1.ServiceTypeLoadBalancer,
			"",
			"{{.Name}}.bar.example.com",
			false,
			false,
			map[string]string{},
			map[string]string{
				hostnameAnnotationKey: "foo.example.org.",
			},
			"",
			[]string{"1.2.3.4", "elb.com"},
			[]string{},
			[]*endpoint.Endpoint{
				{DNSName: "foo.example.org", Targets: endpoint.Targets{"1.2.3.4"}},
				{DNSName: "foo.example.org", Targets: endpoint.Targets{"elb.com"}},
			},
			false,
		},
		{
			"compatibility annotated services with tmpl. compatibility takes precedence",
			"",
			"",
			"testing",
			"foo",
			v1.ServiceTypeLoadBalancer,
			"mate",
			"{{.Name}}.bar.example.com",
			false,
			false,
			map[string]string{},
			map[string]string{
				"zalando.org/dnsname": "mate.example.org.",
			},
			"",
			[]string{"1.2.3.4"},
			[]string{},
			[]*endpoint.Endpoint{
				{DNSName: "mate.example.org", Targets: endpoint.Targets{"1.2.3.4"}},
			},
			false,
		},
		{
			"not annotated services with unknown tmpl field should not return anything",
			"",
			"",
			"testing",
			"foo",
			v1.ServiceTypeLoadBalancer,
			"",
			"{{.Calibre}}.bar.example.com",
			false,
			false,
			map[string]string{},
			map[string]string{},
			"",
			[]string{"1.2.3.4"},
			[]string{},
			[]*endpoint.Endpoint{},
			true,
		},
		{
			"ttl not annotated should have RecordTTL.IsConfigured set to false",
			"",
			"",
			"testing",
			"foo",
			v1.ServiceTypeLoadBalancer,
			"",
			"",
			false,
			false,
			map[string]string{},
			map[string]string{
				hostnameAnnotationKey: "foo.example.org.",
			},
			"",
			[]string{"1.2.3.4"},
			[]string{},
			[]*endpoint.Endpoint{
				{DNSName: "foo.example.org", Targets: endpoint.Targets{"1.2.3.4"}, RecordTTL: endpoint.TTL(0)},
			},
			false,
		},
		{
			"ttl annotated but invalid should have RecordTTL.IsConfigured set to false",
			"",
			"",
			"testing",
			"foo",
			v1.ServiceTypeLoadBalancer,
			"",
			"",
			false,
			false,
			map[string]string{},
			map[string]string{
				hostnameAnnotationKey: "foo.example.org.",
				ttlAnnotationKey:      "foo",
			},
			"",
			[]string{"1.2.3.4"},
			[]string{},
			[]*endpoint.Endpoint{
				{DNSName: "foo.example.org", Targets: endpoint.Targets{"1.2.3.4"}, RecordTTL: endpoint.TTL(0)},
			},
			false,
		},
		{
			"ttl annotated and is valid should set Record.TTL",
			"",
			"",
			"testing",
			"foo",
			v1.ServiceTypeLoadBalancer,
			"",
			"",
			false,
			false,
			map[string]string{},
			map[string]string{
				hostnameAnnotationKey: "foo.example.org.",
				ttlAnnotationKey:      "10",
			},
			"",
			[]string{"1.2.3.4"},
			[]string{},
			[]*endpoint.Endpoint{
				{DNSName: "foo.example.org", Targets: endpoint.Targets{"1.2.3.4"}, RecordTTL: endpoint.TTL(10)},
			},
			false,
		},
		{
			"Negative ttl is not valid",
			"",
			"",
			"testing",
			"foo",
			v1.ServiceTypeLoadBalancer,
			"",
			"",
			false,
			false,
			map[string]string{},
			map[string]string{
				hostnameAnnotationKey: "foo.example.org.",
				ttlAnnotationKey:      "-10",
			},
			"",
			[]string{"1.2.3.4"},
			[]string{},
			[]*endpoint.Endpoint{
				{DNSName: "foo.example.org", Targets: endpoint.Targets{"1.2.3.4"}, RecordTTL: endpoint.TTL(0)},
			},
			false,
		},
		{
			"filter on service types should include matching services",
			"",
			"",
			"testing",
			"foo",
			v1.ServiceTypeLoadBalancer,
			"",
			"",
			false,
			false,
			map[string]string{},
			map[string]string{
				hostnameAnnotationKey: "foo.example.org.",
			},
			"",
			[]string{"1.2.3.4"},
			[]string{string(v1.ServiceTypeLoadBalancer)},
			[]*endpoint.Endpoint{
				{DNSName: "foo.example.org", Targets: endpoint.Targets{"1.2.3.4"}},
			},
			false,
		},
		{
			"filter on service types should exclude non-matching services",
			"",
			"",
			"testing",
			"foo",
			v1.ServiceTypeNodePort,
			"",
			"",
			false,
			false,
			map[string]string{},
			map[string]string{
				hostnameAnnotationKey: "foo.example.org.",
			},
			"",
			[]string{"1.2.3.4"},
			[]string{string(v1.ServiceTypeLoadBalancer)},
			[]*endpoint.Endpoint{},
			false,
		},
	} {
		t.Run(tc.title, func(t *testing.T) {
			// Create a Kubernetes testing client
			kubernetes := fake.NewSimpleClientset()

			// Create a service to test against
			ingresses := []v1.LoadBalancerIngress{}
			for _, lb := range tc.lbs {
				if net.ParseIP(lb) != nil {
					ingresses = append(ingresses, v1.LoadBalancerIngress{IP: lb})
				} else {
					ingresses = append(ingresses, v1.LoadBalancerIngress{Hostname: lb})
				}
			}

			service := &v1.Service{
				Spec: v1.ServiceSpec{
					Type:      tc.svcType,
					ClusterIP: tc.clusterIP,
				},
				ObjectMeta: metav1.ObjectMeta{
					Namespace:   tc.svcNamespace,
					Name:        tc.svcName,
					Labels:      tc.labels,
					Annotations: tc.annotations,
				},
				Status: v1.ServiceStatus{
					LoadBalancer: v1.LoadBalancerStatus{
						Ingress: ingresses,
					},
				},
			}

			_, err := kubernetes.CoreV1().Services(service.Namespace).Create(service)
			require.NoError(t, err)

			// Create our object under test and get the endpoints.
			client, _ := NewServiceSource(
				kubernetes,
				tc.targetNamespace,
				tc.annotationFilter,
				tc.fqdnTemplate,
				tc.combineFQDNAndAnnotation,
				tc.compatibility,
				false,
				false,
				tc.serviceTypesFilter,
				tc.ignoreHostnameAnnotation,
			)
			require.NoError(t, err)

			endpoints, err := client.Endpoints()
			if tc.expectError {
				require.Error(t, err)
			} else {
				require.NoError(t, err)
			}

			// Validate returned endpoints against desired endpoints.
			validateEndpoints(t, endpoints, tc.expected)
		})
	}
}

// testServiceSourceEndpoints tests that various services generate the correct endpoints.
func TestClusterIpServices(t *testing.T) {
	for _, tc := range []struct {
		title                    string
		targetNamespace          string
		annotationFilter         string
		svcNamespace             string
		svcName                  string
		svcType                  v1.ServiceType
		compatibility            string
		fqdnTemplate             string
		ignoreHostnameAnnotation bool
		labels                   map[string]string
		annotations              map[string]string
		clusterIP                string
		lbs                      []string
		expected                 []*endpoint.Endpoint
		expectError              bool
	}{
		{
			"annotated ClusterIp services return an endpoint with Cluster IP",
			"",
			"",
			"testing",
			"foo",
			v1.ServiceTypeClusterIP,
			"",
			"",
			false,
			map[string]string{},
			map[string]string{
				hostnameAnnotationKey: "foo.example.org.",
			},
			"1.2.3.4",
			[]string{},
			[]*endpoint.Endpoint{
				{DNSName: "foo.example.org", Targets: endpoint.Targets{"1.2.3.4"}},
			},
			false,
		},
		{
			"hostname annotated ClusterIp services are ignored",
			"",
			"",
			"testing",
			"foo",
			v1.ServiceTypeClusterIP,
			"",
			"",
			true,
			map[string]string{},
			map[string]string{
				hostnameAnnotationKey: "foo.example.org.",
			},
			"1.2.3.4",
			[]string{},
			[]*endpoint.Endpoint{},
			false,
		},
		{
			"non-annotated ClusterIp services with set fqdnTemplate return an endpoint with target IP",
			"",
			"",
			"testing",
			"foo",
			v1.ServiceTypeClusterIP,
			"",
			"{{.Name}}.bar.example.com",
			false,
			map[string]string{},
			map[string]string{},
			"4.5.6.7",
			[]string{},
			[]*endpoint.Endpoint{
				{DNSName: "foo.bar.example.com", Targets: endpoint.Targets{"4.5.6.7"}},
			},
			false,
		},
		{
			"Headless services do not generate endpoints",
			"",
			"",
			"testing",
			"foo",
			v1.ServiceTypeClusterIP,
			"",
			"",
			false,
			map[string]string{},
			map[string]string{},
			v1.ClusterIPNone,
			[]string{},
			[]*endpoint.Endpoint{},
			false,
		},
	} {
		t.Run(tc.title, func(t *testing.T) {
			// Create a Kubernetes testing client
			kubernetes := fake.NewSimpleClientset()

			// Create a service to test against
			ingresses := []v1.LoadBalancerIngress{}
			for _, lb := range tc.lbs {
				if net.ParseIP(lb) != nil {
					ingresses = append(ingresses, v1.LoadBalancerIngress{IP: lb})
				} else {
					ingresses = append(ingresses, v1.LoadBalancerIngress{Hostname: lb})
				}
			}

			service := &v1.Service{
				Spec: v1.ServiceSpec{
					Type:      tc.svcType,
					ClusterIP: tc.clusterIP,
				},
				ObjectMeta: metav1.ObjectMeta{
					Namespace:   tc.svcNamespace,
					Name:        tc.svcName,
					Labels:      tc.labels,
					Annotations: tc.annotations,
				},
				Status: v1.ServiceStatus{
					LoadBalancer: v1.LoadBalancerStatus{
						Ingress: ingresses,
					},
				},
			}

			_, err := kubernetes.CoreV1().Services(service.Namespace).Create(service)
			require.NoError(t, err)

			// Create our object under test and get the endpoints.
			client, _ := NewServiceSource(
				kubernetes,
				tc.targetNamespace,
				tc.annotationFilter,
				tc.fqdnTemplate,
				false,
				tc.compatibility,
				true,
				false,
				[]string{},
				tc.ignoreHostnameAnnotation,
			)
			require.NoError(t, err)

			endpoints, err := client.Endpoints()
			if tc.expectError {
				require.Error(t, err)
			} else {
				require.NoError(t, err)
			}

			// Validate returned endpoints against desired endpoints.
			validateEndpoints(t, endpoints, tc.expected)
		})
	}
}

// testNodePortServices tests that various services generate the correct endpoints.
func TestNodePortServices(t *testing.T) {
	for _, tc := range []struct {
		title                    string
		targetNamespace          string
		annotationFilter         string
		svcNamespace             string
		svcName                  string
		svcType                  v1.ServiceType
		compatibility            string
		fqdnTemplate             string
		ignoreHostnameAnnotation bool
		labels                   map[string]string
		annotations              map[string]string
		lbs                      []string
		expected                 []*endpoint.Endpoint
		expectError              bool
		nodes                    []*v1.Node
	}{
		{
			"annotated NodePort services return an endpoint with IP addresses of the cluster's nodes",
			"",
			"",
			"testing",
			"foo",
			v1.ServiceTypeNodePort,
			"",
			"",
			false,
			map[string]string{},
			map[string]string{
				hostnameAnnotationKey: "foo.example.org.",
			},
			nil,
			[]*endpoint.Endpoint{
				{DNSName: "_30192._tcp.foo.example.org", Targets: endpoint.Targets{"0 50 30192 foo.example.org"}, RecordType: endpoint.RecordTypeSRV},
				{DNSName: "foo.example.org", Targets: endpoint.Targets{"54.10.11.1", "54.10.11.2"}, RecordType: endpoint.RecordTypeA},
			},
			false,
			[]*v1.Node{{
				ObjectMeta: metav1.ObjectMeta{
					Name: "node1",
				},
				Status: v1.NodeStatus{
					Addresses: []v1.NodeAddress{
						{Type: v1.NodeExternalIP, Address: "54.10.11.1"},
						{Type: v1.NodeInternalIP, Address: "10.0.1.1"},
					},
				},
			}, {
				ObjectMeta: metav1.ObjectMeta{
					Name: "node2",
				},
				Status: v1.NodeStatus{
					Addresses: []v1.NodeAddress{
						{Type: v1.NodeExternalIP, Address: "54.10.11.2"},
						{Type: v1.NodeInternalIP, Address: "10.0.1.2"},
					},
				},
			}},
		},
		{
			"hostname annotated NodePort services are ignored",
			"",
			"",
			"testing",
			"foo",
			v1.ServiceTypeNodePort,
			"",
			"",
			true,
			map[string]string{},
			map[string]string{
				hostnameAnnotationKey: "foo.example.org.",
			},
			nil,
			[]*endpoint.Endpoint{},
			false,
			[]*v1.Node{{
				ObjectMeta: metav1.ObjectMeta{
					Name: "node1",
				},
				Status: v1.NodeStatus{
					Addresses: []v1.NodeAddress{
						{Type: v1.NodeExternalIP, Address: "54.10.11.1"},
						{Type: v1.NodeInternalIP, Address: "10.0.1.1"},
					},
				},
			}, {
				ObjectMeta: metav1.ObjectMeta{
					Name: "node2",
				},
				Status: v1.NodeStatus{
					Addresses: []v1.NodeAddress{
						{Type: v1.NodeExternalIP, Address: "54.10.11.2"},
						{Type: v1.NodeInternalIP, Address: "10.0.1.2"},
					},
				},
			}},
		},
		{
			"non-annotated NodePort services with set fqdnTemplate return an endpoint with target IP",
			"",
			"",
			"testing",
			"foo",
			v1.ServiceTypeNodePort,
			"",
			"{{.Name}}.bar.example.com",
			false,
			map[string]string{},
			map[string]string{},
			nil,
			[]*endpoint.Endpoint{
				{DNSName: "_30192._tcp.foo.bar.example.com", Targets: endpoint.Targets{"0 50 30192 foo.bar.example.com"}, RecordType: endpoint.RecordTypeSRV},
				{DNSName: "foo.bar.example.com", Targets: endpoint.Targets{"54.10.11.1", "54.10.11.2"}, RecordType: endpoint.RecordTypeA},
			},
			false,
			[]*v1.Node{{
				ObjectMeta: metav1.ObjectMeta{
					Name: "node1",
				},
				Status: v1.NodeStatus{
					Addresses: []v1.NodeAddress{
						{Type: v1.NodeExternalIP, Address: "54.10.11.1"},
						{Type: v1.NodeInternalIP, Address: "10.0.1.1"},
					},
				},
			}, {
				ObjectMeta: metav1.ObjectMeta{
					Name: "node2",
				},
				Status: v1.NodeStatus{
					Addresses: []v1.NodeAddress{
						{Type: v1.NodeExternalIP, Address: "54.10.11.2"},
						{Type: v1.NodeInternalIP, Address: "10.0.1.2"},
					},
				},
			}},
		},
		{
			"annotated NodePort services return an endpoint with IP addresses of the private cluster's nodes",
			"",
			"",
			"testing",
			"foo",
			v1.ServiceTypeNodePort,
			"",
			"",
			false,
			map[string]string{},
			map[string]string{
				hostnameAnnotationKey: "foo.example.org.",
			},
			nil,
			[]*endpoint.Endpoint{
				{DNSName: "_30192._tcp.foo.example.org", Targets: endpoint.Targets{"0 50 30192 foo.example.org"}, RecordType: endpoint.RecordTypeSRV},
				{DNSName: "foo.example.org", Targets: endpoint.Targets{"10.0.1.1", "10.0.1.2"}, RecordType: endpoint.RecordTypeA},
			},
			false,
			[]*v1.Node{{
				ObjectMeta: metav1.ObjectMeta{
					Name: "node1",
				},
				Status: v1.NodeStatus{
					Addresses: []v1.NodeAddress{
						{Type: v1.NodeInternalIP, Address: "10.0.1.1"},
					},
				},
			}, {
				ObjectMeta: metav1.ObjectMeta{
					Name: "node2",
				},
				Status: v1.NodeStatus{
					Addresses: []v1.NodeAddress{
						{Type: v1.NodeInternalIP, Address: "10.0.1.2"},
					},
				},
			}},
		},
	} {
		t.Run(tc.title, func(t *testing.T) {
			// Create a Kubernetes testing client
			kubernetes := fake.NewSimpleClientset()

			// Create the nodes
			for _, node := range tc.nodes {
				if _, err := kubernetes.Core().Nodes().Create(node); err != nil {
					t.Fatal(err)
				}
			}

			// Create a service to test against
			service := &v1.Service{
				Spec: v1.ServiceSpec{
					Type: tc.svcType,
					Ports: []v1.ServicePort{
						{
							NodePort: 30192,
						},
					},
				},
				ObjectMeta: metav1.ObjectMeta{
					Namespace:   tc.svcNamespace,
					Name:        tc.svcName,
					Labels:      tc.labels,
					Annotations: tc.annotations,
				},
			}

			_, err := kubernetes.CoreV1().Services(service.Namespace).Create(service)
			require.NoError(t, err)

			// Create our object under test and get the endpoints.
			client, _ := NewServiceSource(
				kubernetes,
				tc.targetNamespace,
				tc.annotationFilter,
				tc.fqdnTemplate,
				false,
				tc.compatibility,
				true,
				false,
				[]string{},
				tc.ignoreHostnameAnnotation,
			)
			require.NoError(t, err)

			endpoints, err := client.Endpoints()
			if tc.expectError {
				require.Error(t, err)
			} else {
				require.NoError(t, err)
			}

			// Validate returned endpoints against desired endpoints.
			validateEndpoints(t, endpoints, tc.expected)
		})
	}
}

// TestHeadlessServices tests that headless services generate the correct endpoints.
func TestHeadlessServices(t *testing.T) {
	for _, tc := range []struct {
<<<<<<< HEAD
		title                    string
		targetNamespace          string
		svcNamespace             string
		svcName                  string
		svcType                  v1.ServiceType
		compatibility            string
		fqdnTemplate             string
		ignoreHostnameAnnotation bool
		labels                   map[string]string
		annotations              map[string]string
		clusterIP                string
		podIP                    string
		selector                 map[string]string
		lbs                      []string
		podnames                 []string
		hostnames                []string
		phases                   []v1.PodPhase
		expected                 []*endpoint.Endpoint
		expectError              bool
=======
		title           string
		targetNamespace string
		svcNamespace    string
		svcName         string
		svcType         v1.ServiceType
		compatibility   string
		fqdnTemplate    string
		labels          map[string]string
		annotations     map[string]string
		clusterIP       string
		podIPs          []string
		selector        map[string]string
		lbs             []string
		podnames        []string
		hostnames       []string
		phases          []v1.PodPhase
		expected        []*endpoint.Endpoint
		expectError     bool
>>>>>>> e1da3a68
	}{
		{
			"annotated Headless services return endpoints for each selected Pod",
			"",
			"testing",
			"foo",
			v1.ServiceTypeClusterIP,
			"",
			"",
			false,
			map[string]string{"component": "foo"},
			map[string]string{
				hostnameAnnotationKey: "service.example.org",
			},
			v1.ClusterIPNone,
			[]string{"1.1.1.1", "1.1.1.2"},
			map[string]string{
				"component": "foo",
			},
			[]string{},
			[]string{"foo-0", "foo-1"},
			[]string{"foo-0", "foo-1"},
			[]v1.PodPhase{v1.PodRunning, v1.PodRunning},
			[]*endpoint.Endpoint{
				{DNSName: "foo-0.service.example.org", Targets: endpoint.Targets{"1.1.1.1"}},
				{DNSName: "foo-1.service.example.org", Targets: endpoint.Targets{"1.1.1.2"}},
			},
			false,
		},
		{
			"hostname annotated Headless services are ignored",
			"",
			"testing",
			"foo",
			v1.ServiceTypeClusterIP,
			"",
			"",
			true,
			map[string]string{"component": "foo"},
			map[string]string{
				hostnameAnnotationKey: "service.example.org",
			},
			v1.ClusterIPNone,
			"1.1.1.1",
			map[string]string{
				"component": "foo",
			},
			[]string{},
			[]string{"foo-0", "foo-1"},
			[]string{"foo-0", "foo-1"},
			[]v1.PodPhase{v1.PodRunning, v1.PodRunning},
			[]*endpoint.Endpoint{},
			false,
		},
		{
			"annotated Headless services return endpoints with TTL for each selected Pod",
			"",
			"testing",
			"foo",
			v1.ServiceTypeClusterIP,
			"",
			"",
			false,
			map[string]string{"component": "foo"},
			map[string]string{
				hostnameAnnotationKey: "service.example.org",
				ttlAnnotationKey:      "1",
			},
			v1.ClusterIPNone,
			[]string{"1.1.1.1", "1.1.1.2"},
			map[string]string{
				"component": "foo",
			},
			[]string{},
			[]string{"foo-0", "foo-1"},
			[]string{"foo-0", "foo-1"},
			[]v1.PodPhase{v1.PodRunning, v1.PodRunning},
			[]*endpoint.Endpoint{
				{DNSName: "foo-0.service.example.org", Targets: endpoint.Targets{"1.1.1.1"}, RecordTTL: endpoint.TTL(1)},
				{DNSName: "foo-1.service.example.org", Targets: endpoint.Targets{"1.1.1.2"}, RecordTTL: endpoint.TTL(1)},
			},
			false,
		},
		{
			"annotated Headless services return endpoints for each selected Pod, which are in running state",
			"",
			"testing",
			"foo",
			v1.ServiceTypeClusterIP,
			"",
			"",
			false,
			map[string]string{"component": "foo"},
			map[string]string{
				hostnameAnnotationKey: "service.example.org",
			},
			v1.ClusterIPNone,
			[]string{"1.1.1.1", "1.1.1.2"},
			map[string]string{
				"component": "foo",
			},
			[]string{},
			[]string{"foo-0", "foo-1"},
			[]string{"foo-0", "foo-1"},
			[]v1.PodPhase{v1.PodRunning, v1.PodFailed},
			[]*endpoint.Endpoint{
				{DNSName: "foo-0.service.example.org", Targets: endpoint.Targets{"1.1.1.1"}},
			},
			false,
		},
		{
			"annotated Headless services return endpoints for pods missing hostname",
			"",
			"testing",
			"foo",
			v1.ServiceTypeClusterIP,
			"",
			"",
			false,
			map[string]string{"component": "foo"},
			map[string]string{
				hostnameAnnotationKey: "service.example.org",
			},
			v1.ClusterIPNone,
			[]string{"1.1.1.1", "1.1.1.2"},
			map[string]string{
				"component": "foo",
			},
			[]string{},
			[]string{"foo-0", "foo-1"},
			[]string{"", ""},
			[]v1.PodPhase{v1.PodRunning, v1.PodRunning},
			[]*endpoint.Endpoint{
				{DNSName: "service.example.org", Targets: endpoint.Targets{"1.1.1.1", "1.1.1.2"}},
			},
			false,
		},
	} {
		t.Run(tc.title, func(t *testing.T) {
			// Create a Kubernetes testing client
			kubernetes := fake.NewSimpleClientset()

			service := &v1.Service{
				Spec: v1.ServiceSpec{
					Type:      tc.svcType,
					ClusterIP: tc.clusterIP,
					Selector:  tc.selector,
				},
				ObjectMeta: metav1.ObjectMeta{
					Namespace:   tc.svcNamespace,
					Name:        tc.svcName,
					Labels:      tc.labels,
					Annotations: tc.annotations,
				},
				Status: v1.ServiceStatus{},
			}
			_, err := kubernetes.CoreV1().Services(service.Namespace).Create(service)
			require.NoError(t, err)

			for i, podname := range tc.podnames {
				pod := &v1.Pod{
					Spec: v1.PodSpec{
						Containers: []v1.Container{},
						Hostname:   tc.hostnames[i],
					},
					ObjectMeta: metav1.ObjectMeta{
						Namespace:   tc.svcNamespace,
						Name:        podname,
						Labels:      tc.labels,
						Annotations: tc.annotations,
					},
					Status: v1.PodStatus{
						PodIP: tc.podIPs[i],
						Phase: tc.phases[i],
					},
				}

				_, err = kubernetes.CoreV1().Pods(tc.svcNamespace).Create(pod)
				require.NoError(t, err)
			}

			// Create our object under test and get the endpoints.
			client, _ := NewServiceSource(
				kubernetes,
				tc.targetNamespace,
				"",
				tc.fqdnTemplate,
				false,
				tc.compatibility,
				true,
				false,
				[]string{},
				tc.ignoreHostnameAnnotation,
			)
			require.NoError(t, err)

			endpoints, err := client.Endpoints()
			if tc.expectError {
				require.Error(t, err)
			} else {
				require.NoError(t, err)
			}

			// Validate returned endpoints against desired endpoints.
			validateEndpoints(t, endpoints, tc.expected)
		})
	}
}

// TestHeadlessServices tests that headless services generate the correct endpoints.
func TestHeadlessServicesHostIP(t *testing.T) {
	for _, tc := range []struct {
<<<<<<< HEAD
		title                    string
		targetNamespace          string
		svcNamespace             string
		svcName                  string
		svcType                  v1.ServiceType
		compatibility            string
		fqdnTemplate             string
		ignoreHostnameAnnotation bool
		labels                   map[string]string
		annotations              map[string]string
		clusterIP                string
		hostIP                   string
		selector                 map[string]string
		lbs                      []string
		podnames                 []string
		hostnames                []string
		phases                   []v1.PodPhase
		expected                 []*endpoint.Endpoint
		expectError              bool
=======
		title           string
		targetNamespace string
		svcNamespace    string
		svcName         string
		svcType         v1.ServiceType
		compatibility   string
		fqdnTemplate    string
		labels          map[string]string
		annotations     map[string]string
		clusterIP       string
		hostIPs         []string
		selector        map[string]string
		lbs             []string
		podnames        []string
		hostnames       []string
		phases          []v1.PodPhase
		expected        []*endpoint.Endpoint
		expectError     bool
>>>>>>> e1da3a68
	}{
		{
			"annotated Headless services return endpoints for each selected Pod",
			"",
			"testing",
			"foo",
			v1.ServiceTypeClusterIP,
			"",
			"",
			false,
			map[string]string{"component": "foo"},
			map[string]string{
				hostnameAnnotationKey: "service.example.org",
			},
			v1.ClusterIPNone,
			[]string{"1.1.1.1", "1.1.1.2"},
			map[string]string{
				"component": "foo",
			},
			[]string{},
			[]string{"foo-0", "foo-1"},
			[]string{"foo-0", "foo-1"},
			[]v1.PodPhase{v1.PodRunning, v1.PodRunning},
			[]*endpoint.Endpoint{
				{DNSName: "foo-0.service.example.org", Targets: endpoint.Targets{"1.1.1.1"}},
				{DNSName: "foo-1.service.example.org", Targets: endpoint.Targets{"1.1.1.2"}},
			},
			false,
		},
		{
			"hostname annotated Headless services are ignored",
			"",
			"testing",
			"foo",
			v1.ServiceTypeClusterIP,
			"",
			"",
			true,
			map[string]string{"component": "foo"},
			map[string]string{
				hostnameAnnotationKey: "service.example.org",
			},
			v1.ClusterIPNone,
			"1.1.1.1",
			map[string]string{
				"component": "foo",
			},
			[]string{},
			[]string{"foo-0", "foo-1"},
			[]string{"foo-0", "foo-1"},
			[]v1.PodPhase{v1.PodRunning, v1.PodRunning},
			[]*endpoint.Endpoint{},
			false,
		},
		{
			"annotated Headless services return endpoints with TTL for each selected Pod",
			"",
			"testing",
			"foo",
			v1.ServiceTypeClusterIP,
			"",
			"",
			false,
			map[string]string{"component": "foo"},
			map[string]string{
				hostnameAnnotationKey: "service.example.org",
				ttlAnnotationKey:      "1",
			},
			v1.ClusterIPNone,
			[]string{"1.1.1.1", "1.1.1.2"},
			map[string]string{
				"component": "foo",
			},
			[]string{},
			[]string{"foo-0", "foo-1"},
			[]string{"foo-0", "foo-1"},
			[]v1.PodPhase{v1.PodRunning, v1.PodRunning},
			[]*endpoint.Endpoint{
				{DNSName: "foo-0.service.example.org", Targets: endpoint.Targets{"1.1.1.1"}, RecordTTL: endpoint.TTL(1)},
				{DNSName: "foo-1.service.example.org", Targets: endpoint.Targets{"1.1.1.2"}, RecordTTL: endpoint.TTL(1)},
			},
			false,
		},
		{
			"annotated Headless services return endpoints for each selected Pod, which are in running state",
			"",
			"testing",
			"foo",
			v1.ServiceTypeClusterIP,
			"",
			"",
			false,
			map[string]string{"component": "foo"},
			map[string]string{
				hostnameAnnotationKey: "service.example.org",
			},
			v1.ClusterIPNone,
			[]string{"1.1.1.1", "1.1.1.2"},
			map[string]string{
				"component": "foo",
			},
			[]string{},
			[]string{"foo-0", "foo-1"},
			[]string{"foo-0", "foo-1"},
			[]v1.PodPhase{v1.PodRunning, v1.PodFailed},
			[]*endpoint.Endpoint{
				{DNSName: "foo-0.service.example.org", Targets: endpoint.Targets{"1.1.1.1"}},
			},
			false,
		},
		{
			"annotated Headless services return endpoints for pods missing hostname",
			"",
			"testing",
			"foo",
			v1.ServiceTypeClusterIP,
			"",
			"",
			false,
			map[string]string{"component": "foo"},
			map[string]string{
				hostnameAnnotationKey: "service.example.org",
			},
			v1.ClusterIPNone,
			[]string{"1.1.1.1", "1.1.1.2"},
			map[string]string{
				"component": "foo",
			},
			[]string{},
			[]string{"foo-0", "foo-1"},
			[]string{"", ""},
			[]v1.PodPhase{v1.PodRunning, v1.PodRunning},
			[]*endpoint.Endpoint{
				{DNSName: "service.example.org", Targets: endpoint.Targets{"1.1.1.1", "1.1.1.2"}},
			},
			false,
		},
	} {
		t.Run(tc.title, func(t *testing.T) {
			// Create a Kubernetes testing client
			kubernetes := fake.NewSimpleClientset()

			service := &v1.Service{
				Spec: v1.ServiceSpec{
					Type:      tc.svcType,
					ClusterIP: tc.clusterIP,
					Selector:  tc.selector,
				},
				ObjectMeta: metav1.ObjectMeta{
					Namespace:   tc.svcNamespace,
					Name:        tc.svcName,
					Labels:      tc.labels,
					Annotations: tc.annotations,
				},
				Status: v1.ServiceStatus{},
			}
			_, err := kubernetes.CoreV1().Services(service.Namespace).Create(service)
			require.NoError(t, err)

			for i, podname := range tc.podnames {
				pod := &v1.Pod{
					Spec: v1.PodSpec{
						Containers: []v1.Container{},
						Hostname:   tc.hostnames[i],
					},
					ObjectMeta: metav1.ObjectMeta{
						Namespace:   tc.svcNamespace,
						Name:        podname,
						Labels:      tc.labels,
						Annotations: tc.annotations,
					},
					Status: v1.PodStatus{
						HostIP: tc.hostIPs[i],
						Phase:  tc.phases[i],
					},
				}

				_, err = kubernetes.CoreV1().Pods(tc.svcNamespace).Create(pod)
				require.NoError(t, err)
			}

			// Create our object under test and get the endpoints.
			client, _ := NewServiceSource(
				kubernetes,
				tc.targetNamespace,
				"",
				tc.fqdnTemplate,
				false,
				tc.compatibility,
				true,
				true,
				[]string{},
				tc.ignoreHostnameAnnotation,
			)
			require.NoError(t, err)

			endpoints, err := client.Endpoints()
			if tc.expectError {
				require.Error(t, err)
			} else {
				require.NoError(t, err)
			}

			// Validate returned endpoints against desired endpoints.
			validateEndpoints(t, endpoints, tc.expected)
		})
	}
}

func BenchmarkServiceEndpoints(b *testing.B) {
	kubernetes := fake.NewSimpleClientset()

	service := &v1.Service{
		ObjectMeta: metav1.ObjectMeta{
			Namespace: "testing",
			Name:      "foo",
			Annotations: map[string]string{
				hostnameAnnotationKey: "foo.example.org.",
			},
		},
		Status: v1.ServiceStatus{
			LoadBalancer: v1.LoadBalancerStatus{
				Ingress: []v1.LoadBalancerIngress{
					{IP: "1.2.3.4"},
					{IP: "8.8.8.8"},
				},
			},
		},
	}

	_, err := kubernetes.CoreV1().Services(service.Namespace).Create(service)
	require.NoError(b, err)

	client, err := NewServiceSource(kubernetes, v1.NamespaceAll, "", "", false, "", false, false, []string{}, false)
	require.NoError(b, err)

	for i := 0; i < b.N; i++ {
		_, err := client.Endpoints()
		require.NoError(b, err)
	}
}<|MERGE_RESOLUTION|>--- conflicted
+++ resolved
@@ -20,7 +20,7 @@
 	"net"
 	"testing"
 
-	"k8s.io/api/core/v1"
+	v1 "k8s.io/api/core/v1"
 	metav1 "k8s.io/apimachinery/pkg/apis/meta/v1"
 	"k8s.io/client-go/kubernetes/fake"
 
@@ -1503,7 +1503,6 @@
 // TestHeadlessServices tests that headless services generate the correct endpoints.
 func TestHeadlessServices(t *testing.T) {
 	for _, tc := range []struct {
-<<<<<<< HEAD
 		title                    string
 		targetNamespace          string
 		svcNamespace             string
@@ -1515,7 +1514,7 @@
 		labels                   map[string]string
 		annotations              map[string]string
 		clusterIP                string
-		podIP                    string
+		podIPs                   []string
 		selector                 map[string]string
 		lbs                      []string
 		podnames                 []string
@@ -1523,26 +1522,6 @@
 		phases                   []v1.PodPhase
 		expected                 []*endpoint.Endpoint
 		expectError              bool
-=======
-		title           string
-		targetNamespace string
-		svcNamespace    string
-		svcName         string
-		svcType         v1.ServiceType
-		compatibility   string
-		fqdnTemplate    string
-		labels          map[string]string
-		annotations     map[string]string
-		clusterIP       string
-		podIPs          []string
-		selector        map[string]string
-		lbs             []string
-		podnames        []string
-		hostnames       []string
-		phases          []v1.PodPhase
-		expected        []*endpoint.Endpoint
-		expectError     bool
->>>>>>> e1da3a68
 	}{
 		{
 			"annotated Headless services return endpoints for each selected Pod",
@@ -1755,7 +1734,6 @@
 // TestHeadlessServices tests that headless services generate the correct endpoints.
 func TestHeadlessServicesHostIP(t *testing.T) {
 	for _, tc := range []struct {
-<<<<<<< HEAD
 		title                    string
 		targetNamespace          string
 		svcNamespace             string
@@ -1767,7 +1745,7 @@
 		labels                   map[string]string
 		annotations              map[string]string
 		clusterIP                string
-		hostIP                   string
+		hostIPs                  []string
 		selector                 map[string]string
 		lbs                      []string
 		podnames                 []string
@@ -1775,26 +1753,6 @@
 		phases                   []v1.PodPhase
 		expected                 []*endpoint.Endpoint
 		expectError              bool
-=======
-		title           string
-		targetNamespace string
-		svcNamespace    string
-		svcName         string
-		svcType         v1.ServiceType
-		compatibility   string
-		fqdnTemplate    string
-		labels          map[string]string
-		annotations     map[string]string
-		clusterIP       string
-		hostIPs         []string
-		selector        map[string]string
-		lbs             []string
-		podnames        []string
-		hostnames       []string
-		phases          []v1.PodPhase
-		expected        []*endpoint.Endpoint
-		expectError     bool
->>>>>>> e1da3a68
 	}{
 		{
 			"annotated Headless services return endpoints for each selected Pod",
