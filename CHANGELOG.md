--- conflicted
+++ resolved
@@ -2,11 +2,7 @@
 
 - Fix: add serviceaccount name in kustomize deployment (#1689) @jmthvt
 - Updates Oracle OCI SDK to latest (#1687) @ericrrath
-<<<<<<< HEAD
 - UltraDNS Provider (#1635) @kbhandari
-
-=======
->>>>>>> 62b7bf12
 
 ## v0.7.2 - 2020-06-03
 
