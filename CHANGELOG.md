<<<<<<< HEAD
  - AWS: add support for AWS Network Load Balancers (#531) @linki
=======
  - Add a flag that allows FQDN template and annotations to combine (#513) @helgi
  - Fix: Use PodIP instead of HostIP for headless Services (#498) @nrobert13
  - Support a comma separated list for the FQDN template (#512) @helgi
  - Google Provider: Add auto-detection of Google Project when running on GCP (#492) @drzero42
  - Add custom TTL support for DNSimple (#477) @jbowes
>>>>>>> 8819ed62
  - Fix docker build and delete vendor files which were not deleted (#473) @njuettner
  - DigitalOcean: DigitalOcean creates entries with host in them twice (#459) @njuettner
  - Bugfix: Retrive all DNSimple response pages (#468) @jbowes
  - external-dns does now provide support for multiple targets for A records. This is currently only supported by the Google Cloud DNS provider (#418) @dereulenspiegel
  - Graceful handling of misconfigure password for dyn provider (#470) @jvassev
  - Don't log sensitive data on start (#463) @jvassev
  - Google: Improve logging to help trace misconfigurations (#388) @stealthybox
  - AWS: In addition to the one best public hosted zone, records will be added to all matching private hosted zones (#356) @coreypobrien
  - Every record managed by External DNS is now mapped to a kubernetes resource (service/ingress) @ideahitme
    - New field is stored in TXT DNS record which reflects which kubernetes resource has acquired the DNS name
    - Target of DNS record is changed only if corresponding kubernetes resource target changes
    - If kubernetes resource is deleted, then another resource may acquire DNS name
    - "Flapping" target issue is resolved by providing a consistent and defined mechanism for choosing a target
  - New `--zone-id-filter` parameter allows filtering by zone id (#422) @vboginskey
  - TTL annotation check for azure records (#436) @stromming
  - Switch from glide to dep (#435) @bkochendorfer

## v0.4.8 - 2017-11-22

  - Allow filtering by source annotation via `--annotation-filter` (#354) @khrisrichardson
  - Add support for Headless hostPort services (#324) @Arttii
  - AWS: Added change batch limiting to a maximum of 4000 Route53 updates in one API call.  Changes exceeding the limit will be dropped but all related changes by hostname are preserved within the limit. (#368) @bitvector2
  - Google: Support configuring TTL by annotation: `external-dns.alpha.kubernetes.io/ttl`. (#389) @stealthybox
  - Infoblox: add option `--no-infoblox-ssl-verify` (#378) @khrisrichardson
  - Inmemory: add support to specify zones for inmemory provider via command line (#366) @ffledgling

## v0.4.7 - 2017-10-18

  - CloudFlare: Disable proxy mode for TXT and others (#361) @dunglas

## v0.4.6 - 2017-10-12

  - [AWS Route53 provider] Support customization of DNS record TTL through the use of annotation `external-dns.alpha.kubernetes.io/ttl` on services or ingresses (#320) @kevinjqiu
  - Added support for [DNSimple](https://dnsimple.com/) as DNS provider (#224) @jose5918
  - Added support for [Infoblox](https://www.infoblox.com/products/dns/) as DNS provider (#349) @khrisrichardson

## v0.4.5 - 2017-09-24

  - Add `--log-level` flag to control log verbosity and remove `--debug` flag in favour of `--log-level=debug` (#339) @ultimateboy
  - AWS: Allow filtering for private and public zones via `--aws-zone-type` flag (#329) @linki
  - CloudFlare: Add `--cloudflare-proxied` flag to toggle CloudFlare proxy feature (#340) @dunglas
  - Kops Compatibility: Isolate ALIAS type in AWS provider (#248) @sethpollack

## v0.4.4 - 2017-08-17

  - ExternalDNS now services of type `ClusterIP` with the use of the `--publish-internal-services`.  Enabling this will now create the apprioriate A records for the given service's internal ip.  @jrnt30
  - Fix to have external target annotations on ingress resources replace existing endpoints instead of appending to them (#318)

## v0.4.3 - 2017-08-10

  - Support new `external-dns.alpha.kubernetes.io/target` annotation for Ingress (#312)
  - Fix for wildcard domains in Route53 (#302)

## v0.4.2 - 2017-08-03

  - Fix to support multiple hostnames for Molecule Software's [route53-kubernetes](https://github.com/wearemolecule/route53-kubernetes) compatibility (#301)

## v0.4.1 - 2017-07-28

  - Fix incorrect order of constructor parameters (#298)

## v0.4.0 - 2017-07-21

  - ExternalDNS now supports three more DNS providers:
    * [AzureDNS](https://azure.microsoft.com/en-us/services/dns) @peterhuene
    * [CloudFlare](https://www.cloudflare.com/de/dns) @njuettner
    * [DigitalOcean](https://www.digitalocean.com/products/networking) @njuettner
  - Fixed a bug that prevented ExternalDNS to be run on Tectonic clusters @sstarcher
  - ExternalDNS is now a full replace for Molecule Software's `route53-kubernetes` @iterion
  - The `external-dns.alpha.kubernetes.io/hostname` annotation accepts now a comma separated list of hostnames and a trailing period is not required anymore. @totallyunknown
  - The flag `--domain-filter` can be repeated multiple times like `--domain-filter=example.com --domain-filter=company.org.`. @totallyunknown
  - A trailing period is not required anymore for `--domain-filter` when AWS (or any other) provider is used. @totallyunknown
  - We added a FakeSource that generates random endpoints and allows to run ExternalDNS without a Kubernetes cluster (e.g. for testing providers) @ismith
  - All HTTP requests to external APIs (e.g. DNS providers) generate client side metrics. @linki
  - The `--zone` parameter was removed in favor of a provider independent `--domain-filter` flag. @linki
  - All flags can now also be set via environment variables. @linki

## v0.3.0 - 2017-05-08

Features:

  - Changed the flags to the v0.3 semantics, the following has changed:
    1. The TXT registry is used by default and has an owner ID of `default`
    2. `--dry-run` is disabled by default
    3. The `--compatibility` flag was added and takes a string instead of a boolean
    4. The `--in-cluster` flag has been dropped for auto-detection
    5. The `--zone` specifier has been replaced by a `--domain-filter` that filters domains by suffix
  - Improved logging output
  - Generate DNS Name from template for services/ingress if annotation is missing but `--fqdn-template` is specified
  - Route 53, Google CloudDNS: Support creation of records in multiple hosted zones.
  - Route 53: Support creation of ALIAS records when endpoint target is a ELB/ALB.
  - Ownership via TXT records
    1. Create TXT records to mark the records managed by External DNS
    2. Supported for AWS Route53 and Google CloudDNS
    3. Configurable TXT record DNS name format
  - Add support for altering the DNS record modification behavior via policies.

## v0.2.0 - 2017-04-07

Features:

  - Support creation of CNAME records when endpoint target is a hostname.
  - Allow omitting the trailing dot in Service annotations.
  - Expose basic Go metrics via Prometheus.

Documentation:

  - Add documentation on how to setup ExternalDNS for Services on AWS.

## v0.1.1 - 2017-04-03

Bug fixes:

  - AWS Route 53: Do not submit request when there are no changes.

## v0.1.0 - 2017-03-30 (KubeCon)

Features:

  - Manage DNS records for Services with `Type=LoadBalancer` on Google CloudDNS.<|MERGE_RESOLUTION|>--- conflicted
+++ resolved
@@ -1,12 +1,9 @@
-<<<<<<< HEAD
   - AWS: add support for AWS Network Load Balancers (#531) @linki
-=======
   - Add a flag that allows FQDN template and annotations to combine (#513) @helgi
   - Fix: Use PodIP instead of HostIP for headless Services (#498) @nrobert13
   - Support a comma separated list for the FQDN template (#512) @helgi
   - Google Provider: Add auto-detection of Google Project when running on GCP (#492) @drzero42
   - Add custom TTL support for DNSimple (#477) @jbowes
->>>>>>> 8819ed62
   - Fix docker build and delete vendor files which were not deleted (#473) @njuettner
   - DigitalOcean: DigitalOcean creates entries with host in them twice (#459) @njuettner
   - Bugfix: Retrive all DNSimple response pages (#468) @jbowes
